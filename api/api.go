package api

import (
<<<<<<< HEAD
	"errors"
=======
	"fmt"
>>>>>>> 2a5880e6
	"github.com/labstack/echo/v4"
	"github.com/nuts-foundation/nuts-auth/pkg"
	"github.com/sirupsen/logrus"
	"net/http"
)

// Wrapper bridges the generated api types and http logic to the internal types and logic
type Wrapper struct {
	Auth pkg.AuthClient
}

// NutsAuthCreateSession translates http params to internal format, creates a IRMA signing session
// and returns the session pointer to the HTTP stack.
func (api *Wrapper) NutsAuthCreateSession(ctx echo.Context) error {
	// bind params to a generated api format struct
	params := new(ContractSigningRequest)
	if err := ctx.Bind(params); err != nil {
		return echo.NewHTTPError(http.StatusBadRequest, fmt.Sprintf("Could not parse request body: %s", err))
	}

	// convert generated api format to internal struct
	sessionRequest := pkg.CreateSessionRequest{
		Type:     pkg.ContractType(params.Type),
		Version:  pkg.Version(params.Version),
		Language: pkg.Language(params.Language),
		// FIXME: process the ValidFrom/To from request params
		//ValidFrom: *params.ValidFrom,
		//ValidTo: *params.ValidTo,
	}

	// TODO: make it possible to provide the acting party via a JWT or other secure way
	//actingParty := "Demo EHR"

	// Initiate the actual session
	result, err := api.Auth.CreateContractSession(sessionRequest, "")
	if err != nil {
		if errors.Is(err, pkg.ErrContractNotFound) {
			return echo.NewHTTPError(http.StatusBadRequest, err.Error())
		}
		logrus.WithError(err).Error("error while creating contract session")
		return err
	}

	// convert internal result back to generated api format
	answer := CreateSessionResult{
		QrCodeInfo: IrmaQR{U: string(result.QrCodeInfo.URL), Irmaqr: string(result.QrCodeInfo.Type)},
		SessionId:  result.SessionID,
	}

	return ctx.JSON(http.StatusCreated, answer)
}

// NutsAuthSessionRequestStatus gets the current status or the IRMA signing session,
// it translates the result to the api format and returns it to the HTTP stack
// If the session is not found it returns a 404
func (api *Wrapper) NutsAuthSessionRequestStatus(ctx echo.Context, sessionID string) error {
	sessionStatus, err := api.Auth.ContractSessionStatus(sessionID)
	if err != nil {
		if errors.Is(err, pkg.ErrSessionNotFound) {
			return echo.NewHTTPError(http.StatusNotFound, err.Error())
		}
		return err
	}

	// convert internal result back to generated api format
	var disclosedAttributes []DisclosedAttribute
	if len(sessionStatus.Disclosed) > 0 {
		for _, attr := range sessionStatus.Disclosed[0] {
			value := make(map[string]interface{})
			for key, val := range map[string]string(attr.Value) {
				value[key] = val
			}

			disclosedAttributes = append(disclosedAttributes, DisclosedAttribute{
				Identifier: attr.Identifier.String(),
				Value:      value,
				Rawvalue:   attr.RawValue,
				Status:     string(attr.Status),
			})
		}
	}

	nutsAuthToken := string(sessionStatus.NutsAuthToken)
	proofStatus := string(sessionStatus.ProofStatus)

	answer := SessionResult{
		Disclosed: disclosedAttributes,
		Status:    string(sessionStatus.Status),
		Token:     string(sessionStatus.Token),
		Type:      string(sessionStatus.Type),
	}
	if nutsAuthToken != "" {
		answer.NutsAuthToken = &nutsAuthToken
	}

	if proofStatus != "" {
		answer.ProofStatus = &proofStatus
	}

	return ctx.JSON(http.StatusOK, answer)
}

// NutsAuthValidateContract translates the request params to an internal format, it
// calls the engine's validator and translates the results to the API format and returns
// the answer to the HTTP stack
func (api *Wrapper) NutsAuthValidateContract(ctx echo.Context) error {
	params := &ValidationRequest{}
	if err := ctx.Bind(params); err != nil {
		return err
	}
	logrus.Debug(params)

	validationRequest := pkg.ValidationRequest{
		ContractFormat: pkg.ContractFormat(params.ContractFormat),
		ContractString: params.ContractString,
		ActingPartyCN:  params.ActingPartyCn,
	}

	validationResponse, err := api.Auth.ValidateContract(validationRequest)
	if err != nil {
		return echo.NewHTTPError(http.StatusBadRequest, err.Error())
	}

	// convert internal result back to generated api format
	signerAttributes := make(map[string]interface{})
	for k, v := range validationResponse.DisclosedAttributes {
		signerAttributes[k] = v
	}

	answer := ValidationResult{
		ContractFormat:   string(validationResponse.ContractFormat),
		SignerAttributes: signerAttributes,
		ValidationResult: string(validationResponse.ValidationResult),
	}

	return ctx.JSON(http.StatusOK, answer)
}

// NutsAuthGetContractByType calls the engines GetContractByType and translate the answer to
// the API format and returns the the answer back to the HTTP stack
func (api *Wrapper) NutsAuthGetContractByType(ctx echo.Context, contractType string, params NutsAuthGetContractByTypeParams) error {
	// convert generated data types to internal types
	var (
		contractLanguage pkg.Language
		contractVersion  pkg.Version
	)
	if params.Language != nil {
		contractLanguage = pkg.Language(*params.Language)
	}

	if params.Version != nil {
		contractVersion = pkg.Version(*params.Version)
	}

	// get contract
	contract, err := api.Auth.ContractByType(pkg.ContractType(contractType), contractLanguage, contractVersion)
	if errors.Is(err, pkg.ErrContractNotFound) {
		return echo.NewHTTPError(http.StatusNotFound, err.Error())
	} else if err != nil {
		return err
	}

	// convert internal data types to generated api types
	answer := Contract{
		Language:           Language(contract.Language),
		Template:           &contract.Template,
		TemplateAttributes: contract.TemplateAttributes,
		Type:               Type(contract.Type),
		Version:            Version(contract.Version),
	}

	return ctx.JSON(http.StatusOK, answer)
}<|MERGE_RESOLUTION|>--- conflicted
+++ resolved
@@ -1,11 +1,7 @@
 package api
 
 import (
-<<<<<<< HEAD
 	"errors"
-=======
-	"fmt"
->>>>>>> 2a5880e6
 	"github.com/labstack/echo/v4"
 	"github.com/nuts-foundation/nuts-auth/pkg"
 	"github.com/sirupsen/logrus"
