--- conflicted
+++ resolved
@@ -40,25 +40,13 @@
 
 // ValidateJwt validates a JWT formatted contract.
 func (v DefaultValidator) ValidateJwt(token string, actingPartyCN string) (*ValidationResult, error) {
-<<<<<<< HEAD
-	raw, err := jwt.Parse([]byte(token))
-	if err != nil {
-		return nil, fmt.Errorf("could not parse jwt: %w", ErrInvalidContract)
-	}
-
-	if err := raw.Verify(hs256); err != nil {
-		return nil, fmt.Errorf("could not verify jwt: %w", ErrInvalidContract)
-	}
-
-=======
->>>>>>> 2a5880e6
 	var (
 		payload nutsJwt
 	)
 
 	_, err := jwt.Verify([]byte(token), hs256, &payload)
 	if err != nil {
-		return nil, xerrors.Errorf("could not verify jwt: %w", ErrInvalidContract)
+		return nil, fmt.Errorf("could not verify jwt: %w", ErrInvalidContract)
 	}
 
 	if payload.Issuer != "nuts" {
