package pkg

import (
	"fmt"
	"testing"

	"errors"

	"github.com/golang/mock/gomock"
	cryptoMock2 "github.com/nuts-foundation/nuts-crypto/mock"
	registryMock "github.com/nuts-foundation/nuts-registry/mock"
	"github.com/nuts-foundation/nuts-registry/pkg/db"
	irma "github.com/privacybydesign/irmago"
	"github.com/privacybydesign/irmago/server/irmaserver"
	"github.com/stretchr/testify/assert"
)

type MockContractSessionHandler struct {
	SessionStatusResult *SessionStatusResult
}

type MockAccessTokenHandler struct {
	claims                              *NutsJwtBearerToken
	parseAndValidateAccessTokenJwtError error
	accessToken                         string
	accessTokenError                    error
}

func (m MockAccessTokenHandler) ParseAndValidateJwtBearerToken(acString string) (*NutsJwtBearerToken, error) {
	return m.claims, m.parseAndValidateAccessTokenJwtError
}

func (m MockAccessTokenHandler) BuildAccessToken(jwtClaims *NutsJwtBearerToken, identityValidationResult *ContractValidationResult) (string, error) {
	if m.accessTokenError != nil {
		return "", m.accessTokenError
	}
	if len(m.accessToken) > 0 {
		return m.accessToken, nil
	}
	return "fresh access token", nil
}

type MockContractValidator struct {
	jwtResult  ContractValidationResult
	irmaResult ContractValidationResult
}

func (m MockAccessTokenHandler) CreateJwtBearerToken(request *CreateJwtBearerTokenRequest) (*JwtBearerAccessTokenResponse, error) {
	panic("implement me")
}

func (m MockContractValidator) IsInitialized() bool {
	return true
}

func (m MockContractValidator) ValidateContract(contract string, format ContractFormat, actingPartyCN string) (*ContractValidationResult, error) {
	return &m.irmaResult, nil
}

func (m MockContractValidator) ValidateJwt(contract string, actingPartyCN string) (*ContractValidationResult, error) {
	return &m.jwtResult, nil
}

const qrURL = "https://api.helder.health/auth/irmaclient/123-session-ref-123"

func (v MockContractSessionHandler) SessionStatus(SessionID) (*SessionStatusResult, error) {
	return v.SessionStatusResult, nil
}

func (m MockAccessTokenHandler) ParseAndValidateAccessToken(accessToken string) (*NutsAccessToken, error) {
	panic("implement me")
}

func (v MockContractSessionHandler) StartSession(request interface{}, handler irmaserver.SessionHandler) (*irma.Qr, string, error) {
	return &irma.Qr{URL: qrURL, Type: irma.ActionSigning}, "abc-sessionid-abc", nil
}

func TestAuth_CreateContractSession(t *testing.T) {
	t.Run("Create a new session", func(t *testing.T) {
		sut := Auth{
			ContractSessionHandler: MockContractSessionHandler{},
		}
		request := CreateSessionRequest{Type: ContractType("BehandelaarLogin"), Language: Language("NL")}
		result, err := sut.CreateContractSession(request, "Demo EHR")

		if err != nil {
			t.Error("ContractCreation failed with error:", err)
		}

		assert.Equal(t, result.QrCodeInfo.URL, qrURL, "qrCode should contain the correct URL")
		assert.Equal(t, result.QrCodeInfo.Type, irma.ActionSigning, "qrCode type should be signing")
	})

	t.Run("Unknown contract returns an error", func(t *testing.T) {
		sut := Auth{
			ContractSessionHandler: MockContractSessionHandler{},
		}
		request := CreateSessionRequest{Type: ContractType("ShadyDeal"), Language: Language("NL")}
		result, err := sut.CreateContractSession(request, "Demo EHR")

		assert.Nil(t, result, "result should be nil")
		assert.NotNil(t, err, "expected an error")
		assert.True(t, errors.Is(err, ErrContractNotFound), "expected ErrContractNotFound")
	})
}

func TestAuth_ContractByType(t *testing.T) {
	t.Run("get contract by type", func(t *testing.T) {
		sut := Auth{}
		result, err := sut.ContractByType(ContractType("BehandelaarLogin"), Language("NL"), Version("v1"))

		assert.Nil(t, err)
		assert.NotNil(t, result)

		assert.Equal(t, Version("v1"), result.Version)
		assert.Equal(t, Language("NL"), result.Language)
		assert.Equal(t, ContractType("BehandelaarLogin"), result.Type)
	})

	t.Run("an unknown contract returns an error", func(t *testing.T) {
		sut := Auth{}
		result, err := sut.ContractByType(ContractType("UnknownContract"), Language("NL"), Version("v1"))

		assert.Nil(t, result)
		assert.NotNil(t, err)
		assert.True(t, errors.Is(err, ErrContractNotFound), "expected ErrContractNotFound")
	})
}

func TestAuthInstance(t *testing.T) {
	t.Run("Same instance is returned", func(t *testing.T) {
		assert.Equal(t, AuthInstance(), AuthInstance())
	})

	t.Run("default config is used", func(t *testing.T) {
		assert.Equal(t, AuthInstance().Config, AuthConfig{})
	})
}

func TestAuth_Configure(t *testing.T) {
	t.Run("Configure returns error on missing actingPartyCn", func(t *testing.T) {
		i := &Auth{
			Config: AuthConfig{
				PublicUrl: "url",
			},
		}

		assert.Equal(t, ErrMissingActingParty, i.Configure())
	})

	t.Run("Configure returns error on missing publicUrl", func(t *testing.T) {
		i := &Auth{
			Config: AuthConfig{
				ActingPartyCn: "url",
			},
		}

		assert.Equal(t, ErrMissingPublicURL, i.Configure())
	})

	t.Run("Configure returns no error on valid config", func(t *testing.T) {
		i := &Auth{
			Config: AuthConfig{
				PublicUrl:                 "url",
				ActingPartyCn:             "url",
				IrmaConfigPath:            "../testdata/irma",
				SkipAutoUpdateIrmaSchemas: true,
			},
		}

		if assert.NoError(t, i.Configure()) {
			// BUG: nuts-auth#23
			assert.True(t, i.ContractValidator.IsInitialized())
		}
	})
}

func TestAuth_ContractSessionStatus(t *testing.T) {
	t.Run("returns err if session is not found", func(t *testing.T) {
		i := &Auth{
			ContractSessionHandler: MockContractSessionHandler{},
		}

		_, err := i.ContractSessionStatus("ID")

		assert.True(t, errors.Is(err, ErrSessionNotFound))
	})

	t.Run("returns session status when found", func(t *testing.T) {
		i := &Auth{
			ContractSessionHandler: MockContractSessionHandler{
				SessionStatusResult: &SessionStatusResult{
					NutsAuthToken: "token",
				},
			},
		}

		result, err := i.ContractSessionStatus("ID")

		assert.Nil(t, err)
		assert.NotNil(t, result)
		assert.Equal(t, "token", result.NutsAuthToken)
	})
}

func TestAuth_ValidateContract(t *testing.T) {
	t.Run("Returns error on unknown constract type", func(t *testing.T) {
		i := &Auth{
			ContractValidator: MockContractValidator{},
		}

		_, err := i.ValidateContract(ValidationRequest{ContractFormat: "Unknown"})

		assert.True(t, errors.Is(err, ErrUnknownContractFormat))
	})

	t.Run("Returns validation result for JWT", func(t *testing.T) {
		i := &Auth{
			ContractValidator: MockContractValidator{
				jwtResult: ContractValidationResult{
					ValidationResult: Valid,
				},
			},
		}

		result, err := i.ValidateContract(ValidationRequest{ContractFormat: JwtFormat})

		assert.Nil(t, err)
		assert.NotNil(t, result)
		assert.Equal(t, Valid, result.ValidationResult)
	})

	t.Run("Returns validation result for Irma", func(t *testing.T) {
		i := &Auth{
			ContractValidator: MockContractValidator{
				irmaResult: ContractValidationResult{
					ValidationResult: Valid,
				},
			},
		}

		result, err := i.ValidateContract(ValidationRequest{ContractFormat: IrmaFormat})

		assert.Nil(t, err)
		assert.NotNil(t, result)
		assert.Equal(t, Valid, result.ValidationResult)
	})
}

<<<<<<< HEAD
func TestAuth_CreateAccessToken(t *testing.T) {

	t.Run("invalid jwt", func(t *testing.T) {
		i := &Auth{AccessTokenHandler: MockAccessTokenHandler{claims: nil, parseAndValidateAccessTokenJwtError: fmt.Errorf("validationError")}}
		response, err := i.CreateAccessToken(CreateAccessTokenRequest{JwtString: "foo"})
		assert.Nil(t, response)
		if assert.NotNil(t, err) {
			assert.Contains(t, err.Error(), "jwt bearer token validation failed")
		}
	})

	t.Run("invalid identity", func(t *testing.T) {
		i := &Auth{
			AccessTokenHandler: MockAccessTokenHandler{claims: &NutsJwtBearerToken{}},
			ContractValidator: MockContractValidator{
				jwtResult: ContractValidationResult{ValidationResult: Invalid},
			},
		}
		response, err := i.CreateAccessToken(CreateAccessTokenRequest{JwtString: "foo"})
		assert.Nil(t, response)
		if assert.NotNil(t, err) {
			assert.Contains(t, err.Error(), "identity validation failed")
		}
	})

	t.Run("it creates a token", func(t *testing.T) {
		expectedAT := "ac"
		i := &Auth{
			ContractValidator: MockContractValidator{
				jwtResult: ContractValidationResult{ValidationResult: Valid, DisclosedAttributes: map[string]string{"name": "Henk de Vries"}},
			},
			AccessTokenHandler: MockAccessTokenHandler{claims: &NutsJwtBearerToken{}, accessToken: expectedAT},
		}

		response, err := i.CreateAccessToken(CreateAccessTokenRequest{JwtString: "foo"})
		assert.Nil(t, err)
		if assert.NotNil(t, response) {
			assert.Equal(t, expectedAT, response.AccessToken)
		}

=======
func TestAuth_KeyExistsFor(t *testing.T) {
	ctrl := gomock.NewController(t)
	defer ctrl.Finish()
	cryptoMock := cryptoMock2.NewMockClient(ctrl)
	auth := &Auth{
		cryptoClient: cryptoMock,
	}

	t.Run("false when crypto returns false", func(t *testing.T) {
		cryptoMock.EXPECT().KeyExistsFor(gomock.Any()).Return(false)

		assert.False(t, auth.KeyExistsFor(""))
	})

	t.Run("true when crypto returns false", func(t *testing.T) {
		cryptoMock.EXPECT().KeyExistsFor(gomock.Any()).Return(true)

		assert.True(t, auth.KeyExistsFor(""))
	})
}

func TestAuth_OrganizationNameById(t *testing.T) {
	ctrl := gomock.NewController(t)
	defer ctrl.Finish()
	registryMock := registryMock.NewMockRegistryClient(ctrl)
	auth := &Auth{
		registryClient: registryMock,
	}

	t.Run("returns name", func(t *testing.T) {
		registryMock.EXPECT().OrganizationById("").Return(&db.Organization{Name: "name"}, nil)

		name, err := auth.OrganizationNameByID("")
		if assert.NoError(t, err) {
			assert.Equal(t, "name", name)
		}
	})

	t.Run("returns error", func(t *testing.T) {
		registryMock.EXPECT().OrganizationById(gomock.Any()).Return(nil, errors.New("error"))

		_, err := auth.OrganizationNameByID("")
		assert.Error(t, err)
>>>>>>> 48cbc698
	})
}<|MERGE_RESOLUTION|>--- conflicted
+++ resolved
@@ -247,7 +247,6 @@
 	})
 }
 
-<<<<<<< HEAD
 func TestAuth_CreateAccessToken(t *testing.T) {
 
 	t.Run("invalid jwt", func(t *testing.T) {
@@ -287,8 +286,9 @@
 		if assert.NotNil(t, response) {
 			assert.Equal(t, expectedAT, response.AccessToken)
 		}
-
-=======
+	})
+}
+
 func TestAuth_KeyExistsFor(t *testing.T) {
 	ctrl := gomock.NewController(t)
 	defer ctrl.Finish()
@@ -332,6 +332,5 @@
 
 		_, err := auth.OrganizationNameByID("")
 		assert.Error(t, err)
->>>>>>> 48cbc698
 	})
 }