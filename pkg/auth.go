--- conflicted
+++ resolved
@@ -119,26 +119,6 @@
 			auth.cryptoClient = crypto.NewCryptoClient()
 			auth.registryClient = registry2.NewRegistryClient()
 
-			validator := DefaultValidator{
-				IrmaServer: &DefaultIrmaClient{I: GetIrmaServer(auth.Config)},
-				irmaConfig: GetIrmaConfig(auth.Config),
-				registry:   auth.registryClient,
-				crypto:     auth.cryptoClient,
-			}
-			auth.ContractSessionHandler = validator
-			auth.ContractValidator = validator
-		}
-<<<<<<< HEAD
-
-		if auth.Config.PublicUrl == "" {
-			err = ErrMissingPublicURL
-			return
-		}
-
-		// these are initialized before nuts-auth
-		auth.cryptoClient = crypto.NewCryptoClient()
-		auth.registryClient = registry2.NewRegistryClient()
-
 		validator := DefaultValidator{
 			IrmaServer: &DefaultIrmaClient{I: GetIrmaServer(auth.Config)},
 			IrmaConfig: GetIrmaConfig(auth.Config),
@@ -148,8 +128,6 @@
 		auth.ContractSessionHandler = validator
 		auth.ContractValidator = validator
 		auth.AccessTokenHandler = validator
-=======
->>>>>>> 456744aa
 		auth.configDone = true
 	})
 
