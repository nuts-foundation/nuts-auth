package pkg

import (
	"encoding/json"
	"errors"
	"fmt"
	"os"
	"strings"
	"sync"
	"time"

	"github.com/mdp/qrterminal/v3"
	crypto "github.com/nuts-foundation/nuts-crypto/pkg"
	"github.com/nuts-foundation/nuts-crypto/pkg/types"
	registry2 "github.com/nuts-foundation/nuts-registry/client"
	registry "github.com/nuts-foundation/nuts-registry/pkg"
	irma "github.com/privacybydesign/irmago"
	"github.com/privacybydesign/irmago/server"
	"github.com/sirupsen/logrus"
)

// ConfAddress is the config key for the address the http server listens on
const ConfAddress = "address"

// PublicURL is the config key for the public URL the http/irma server can be discovered
const PublicURL = "publicUrl"

// ConfMode is the config name for the engine mode
const ConfMode = "mode"

// ConfIrmaConfigPath is the config key to provide the irma configuration path
const ConfIrmaConfigPath = "irmaConfigPath"

// ConfAutoUpdateIrmaSchemas is the config key to provide an option to skip auto updating the irma schemas
const ConfAutoUpdateIrmaSchemas = "skipAutoUpdateIrmaSchemas"

const ConfEnableCORS = "enableCORS"

// ConfActingPartyCN is the config key to provide the Acting party common name
const ConfActingPartyCN = "actingPartyCn"

// ConfIrmaSchemeManager allows selecting an IRMA scheme manager. During development this can ben irma-demo. Production should be pdfb
const ConfIrmaSchemeManager = "irmaSchemeManager"

// AuthClient is the interface which should be implemented for clients or mocks
type AuthClient interface {
	CreateContractSession(sessionRequest CreateSessionRequest, actingParty string) (*CreateSessionResult, error)
	ContractSessionStatus(sessionID string) (*SessionStatusResult, error)
	ContractByType(contractType ContractType, language Language, version Version) (*Contract, error)
<<<<<<< HEAD
	ValidateContract(request ValidationRequest) (*ContractValidationResult, error)
	CreateAccessToken(request CreateAccessTokenRequest) (*AccessTokenResponse, error)
	CreateJwtBearerToken(request CreateJwtBearerTokenRequest) (*JwtBearerAccessTokenResponse, error)
	IntrospectAccessToken(token string) (*NutsAccessToken, error)
=======
	ValidateContract(request ValidationRequest) (*ValidationResult, error)
	KeyExistsFor(legalEntity string) bool
	OrganizationNameByID(legalEntity string) (string, error)
>>>>>>> 48cbc698
}

// Auth is the main struct of the Auth service
type Auth struct {
	Config                 AuthConfig
	configOnce             sync.Once
	configDone             bool
	ContractSessionHandler ContractSessionHandler
	ContractValidator      ContractValidator
<<<<<<< HEAD
	AccessTokenHandler     AccessTokenHandler
=======
	cryptoClient           crypto.Client
	registryClient         registry.RegistryClient
>>>>>>> 48cbc698
}

// AuthConfig holds all the configuration params
type AuthConfig struct {
	Mode                      string
	Address                   string
	PublicUrl                 string
	IrmaConfigPath            string
	IrmaSchemeManager         string
	SkipAutoUpdateIrmaSchemas bool
	ActingPartyCn             string
	EnableCORS                bool
}

var instance *Auth
var oneBackend sync.Once

// AuthInstance create an returns a singleton of the Auth struct
func AuthInstance() *Auth {
	oneBackend.Do(func() {
		instance = &Auth{
			Config: AuthConfig{},
		}
	})

	return instance
}

// ErrMissingActingParty is returned when the actingPartyCn is missing from the config
var ErrMissingActingParty = errors.New("missing actingPartyCn")

// ErrMissingPublicURL is returned when the publicUrl is missing from the config
var ErrMissingPublicURL = errors.New("missing publicUrl")

// Configure the Auth struct by creating a validator and create an Irma server
func (auth *Auth) Configure() (err error) {
	auth.configOnce.Do(func() {
		if auth.Config.ActingPartyCn == "" {
			err = ErrMissingActingParty
			return
		}

		if auth.Config.PublicUrl == "" {
			err = ErrMissingPublicURL
			return
		}

		// these are initialized before nuts-auth
		auth.cryptoClient = crypto.NewCryptoClient()
		auth.registryClient = registry2.NewRegistryClient()

		validator := DefaultValidator{
			IrmaServer: &DefaultIrmaClient{I: GetIrmaServer(auth.Config)},
<<<<<<< HEAD
			IrmaConfig: GetIrmaConfig(auth.Config),
			Registry:   registry.RegistryInstance(),
			Crypto:     crypto.CryptoInstance(),
=======
			irmaConfig: GetIrmaConfig(auth.Config),
			registry:   auth.registryClient,
			crypto:     auth.cryptoClient,
>>>>>>> 48cbc698
		}
		auth.ContractSessionHandler = validator
		auth.ContractValidator = validator
		auth.AccessTokenHandler = validator
		auth.configDone = true
	})

	return err
}

// CreateContractSession creates a session based on an IRMA contract. This allows the user to permit the application to
// use the Nuts Network in its name. The user can limit the application in time and scope. By signing it with IRMA other
// nodes in the network can verify the validity of the contract.
func (auth *Auth) CreateContractSession(sessionRequest CreateSessionRequest, actingParty string) (*CreateSessionResult, error) {

	// Step 1: Find the correct contract
	contract, err := ContractByType(sessionRequest.Type, sessionRequest.Language, sessionRequest.Version)
	if err != nil {
		return nil, err
	}

	// Step 2: Render the contract template with all the correct values
	message, err := contract.renderTemplate(map[string]string{
		"acting_party": auth.Config.ActingPartyCn, // use the acting party from the config as long there is not way of providing it via the api request
		"legal_entity": sessionRequest.LegalEntity,
	}, 0, 60*time.Minute)
	logrus.Debugf("contractMessage: %v", message)
	if err != nil {
		return nil, fmt.Errorf("could not render contract template: %w", err)
	}

	// Step 3: Put the contract in an IMRA envelope
	signatureRequest := irma.NewSignatureRequest(message)
	schemeManager := auth.Config.IrmaSchemeManager

	var attributes irma.AttributeCon
	for _, att := range contract.SignerAttributes {
		// Checks if attribute name start with a dot, if so, add the configured scheme manager.
		if strings.Index(att, ".") == 0 {
			att = fmt.Sprintf("%s%s", schemeManager, att)
		}
		attributes = append(attributes, irma.NewAttributeRequest(att))
	}
	signatureRequest.Disclose = irma.AttributeConDisCon{
		irma.AttributeDisCon{
			attributes,
		},
	}

	// Step 4: Start an IRMA session
	sessionPointer, token, err := auth.ContractSessionHandler.StartSession(signatureRequest, func(result *server.SessionResult) {
		logrus.Debugf("session done, result: %s", server.ToJson(result))
	})
	if err != nil {
		return nil, fmt.Errorf("error while creating session: %w", err)
	}
	logrus.Debugf("session created with token: %s", token)

	// Return the sessionPointer and sessionId
	createSessionResult := &CreateSessionResult{
		QrCodeInfo: *sessionPointer,
		SessionID:  token,
	}
	jsonResult, _ := json.Marshal(createSessionResult.QrCodeInfo)
	printQrCode(string(jsonResult))
	return createSessionResult, nil
}

func printQrCode(qrcode string) {
	config := qrterminal.Config{
		HalfBlocks: false,
		BlackChar:  qrterminal.WHITE,
		WhiteChar:  qrterminal.BLACK,
		Level:      qrterminal.M,
		Writer:     os.Stdout,
		QuietZone:  1,
	}
	qrterminal.GenerateWithConfig(qrcode, config)
}

// ContractByType returns a Contract of a certain type, language and version.
// If for the combination of type, version and language no contract can be found, the error is of type ErrContractNotFound
func (auth *Auth) ContractByType(contractType ContractType, language Language, version Version) (*Contract, error) {
	return ContractByType(contractType, language, version)
}

// ContractSessionStatus returns the current session status for a given sessionID.
// If the session is not found, the error is an ErrSessionNotFound and SessionStatusResult is nil
func (auth *Auth) ContractSessionStatus(sessionID string) (*SessionStatusResult, error) {
	sessionStatus, err := auth.ContractSessionHandler.SessionStatus(SessionID(sessionID))

	if err != nil {
		return nil, fmt.Errorf("sessionID %s: %w", sessionID, err)
	}

	if sessionStatus == nil {
		return nil, fmt.Errorf("sessionID %s: %w", sessionID, ErrSessionNotFound)
	}

	return sessionStatus, nil
}

// ValidateContract validates a given contract. Currently two ContractType's are accepted: Irma and Jwt.
// Both types should be passed as a base64 encoded string in the ContractString of the request paramContractString of the request param
func (auth *Auth) ValidateContract(request ValidationRequest) (*ContractValidationResult, error) {
	if request.ContractFormat == IrmaFormat {
		return auth.ContractValidator.ValidateContract(request.ContractString, IrmaFormat, request.ActingPartyCN)
	} else if request.ContractFormat == JwtFormat {
		return auth.ContractValidator.ValidateJwt(request.ContractString, request.ActingPartyCN)
	}
	return nil, fmt.Errorf("format %v: %w", request.ContractFormat, ErrUnknownContractFormat)
}

<<<<<<< HEAD
// ParseAndValidateJwtBearerToken Passes the call to the AccessTokenHandler.
func (auth *Auth) CreateAccessToken(request CreateAccessTokenRequest) (*AccessTokenResponse, error) {
	claims, err := auth.AccessTokenHandler.ParseAndValidateJwtBearerToken(request.JwtString)
	if err != nil {
		return nil, fmt.Errorf("jwt bearer token validation failed: %w", err)
	}

	// TODO: take acting party from real source
	res, err := auth.ContractValidator.ValidateJwt(claims.IdentityToken, "Demo EHR")
	if err != nil {
		return nil, fmt.Errorf("identity tokenen validation failed: %w", err)
	}
	if res.ValidationResult == Invalid {
		return nil, fmt.Errorf("identity validation failed")
	}

	accessToken, err := auth.AccessTokenHandler.BuildAccessToken(claims, res)
	if err != nil {
		return nil, err
	}

	return &AccessTokenResponse{AccessToken: accessToken}, nil
}

func (auth *Auth) CreateJwtBearerToken(request CreateJwtBearerTokenRequest) (*JwtBearerAccessTokenResponse, error) {
	return auth.AccessTokenHandler.CreateJwtBearerToken(&request)
}

func (auth *Auth) IntrospectAccessToken(token string) (*NutsAccessToken, error) {
	acClaims, err := auth.AccessTokenHandler.ParseAndValidateAccessToken(token)
	return acClaims, err

=======
// KeyExistsFor check if the private key exists on this node by calling the same function on the cryptoClient
func (auth *Auth) KeyExistsFor(legalEntity string) bool {
	return auth.cryptoClient.KeyExistsFor(types.LegalEntity{URI: legalEntity})
}

// OrganizationNameByID returns the name of an organisation from the registry
func (auth *Auth) OrganizationNameByID(legalEntity string) (string, error) {
	org, err := auth.registryClient.OrganizationById(legalEntity)
	if err != nil {
		return "", err
	}
	return org.Name, nil
>>>>>>> 48cbc698
}<|MERGE_RESOLUTION|>--- conflicted
+++ resolved
@@ -47,16 +47,12 @@
 	CreateContractSession(sessionRequest CreateSessionRequest, actingParty string) (*CreateSessionResult, error)
 	ContractSessionStatus(sessionID string) (*SessionStatusResult, error)
 	ContractByType(contractType ContractType, language Language, version Version) (*Contract, error)
-<<<<<<< HEAD
 	ValidateContract(request ValidationRequest) (*ContractValidationResult, error)
 	CreateAccessToken(request CreateAccessTokenRequest) (*AccessTokenResponse, error)
 	CreateJwtBearerToken(request CreateJwtBearerTokenRequest) (*JwtBearerAccessTokenResponse, error)
 	IntrospectAccessToken(token string) (*NutsAccessToken, error)
-=======
-	ValidateContract(request ValidationRequest) (*ValidationResult, error)
 	KeyExistsFor(legalEntity string) bool
 	OrganizationNameByID(legalEntity string) (string, error)
->>>>>>> 48cbc698
 }
 
 // Auth is the main struct of the Auth service
@@ -66,12 +62,9 @@
 	configDone             bool
 	ContractSessionHandler ContractSessionHandler
 	ContractValidator      ContractValidator
-<<<<<<< HEAD
 	AccessTokenHandler     AccessTokenHandler
-=======
 	cryptoClient           crypto.Client
 	registryClient         registry.RegistryClient
->>>>>>> 48cbc698
 }
 
 // AuthConfig holds all the configuration params
@@ -125,15 +118,9 @@
 
 		validator := DefaultValidator{
 			IrmaServer: &DefaultIrmaClient{I: GetIrmaServer(auth.Config)},
-<<<<<<< HEAD
 			IrmaConfig: GetIrmaConfig(auth.Config),
-			Registry:   registry.RegistryInstance(),
-			Crypto:     crypto.CryptoInstance(),
-=======
-			irmaConfig: GetIrmaConfig(auth.Config),
-			registry:   auth.registryClient,
-			crypto:     auth.cryptoClient,
->>>>>>> 48cbc698
+			Registry:   auth.registryClient,
+			Crypto:     auth.cryptoClient,
 		}
 		auth.ContractSessionHandler = validator
 		auth.ContractValidator = validator
@@ -247,7 +234,6 @@
 	return nil, fmt.Errorf("format %v: %w", request.ContractFormat, ErrUnknownContractFormat)
 }
 
-<<<<<<< HEAD
 // ParseAndValidateJwtBearerToken Passes the call to the AccessTokenHandler.
 func (auth *Auth) CreateAccessToken(request CreateAccessTokenRequest) (*AccessTokenResponse, error) {
 	claims, err := auth.AccessTokenHandler.ParseAndValidateJwtBearerToken(request.JwtString)
@@ -279,8 +265,8 @@
 func (auth *Auth) IntrospectAccessToken(token string) (*NutsAccessToken, error) {
 	acClaims, err := auth.AccessTokenHandler.ParseAndValidateAccessToken(token)
 	return acClaims, err
-
-=======
+}
+
 // KeyExistsFor check if the private key exists on this node by calling the same function on the cryptoClient
 func (auth *Auth) KeyExistsFor(legalEntity string) bool {
 	return auth.cryptoClient.KeyExistsFor(types.LegalEntity{URI: legalEntity})
@@ -293,5 +279,4 @@
 		return "", err
 	}
 	return org.Name, nil
->>>>>>> 48cbc698
 }